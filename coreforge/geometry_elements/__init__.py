--- conflicted
+++ resolved
@@ -10,12 +10,8 @@
     "InfiniteMedium",
     "PinCell",
     "CylindricalPincell",
-<<<<<<< HEAD
     "Block",
-    "Stack"
-=======
     "Stack",
     "RectLattice",
     "HexLattice"
->>>>>>> 14268283
 ]