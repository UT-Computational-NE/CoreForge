--- conflicted
+++ resolved
@@ -1,9 +1,5 @@
 from typing import List, TypeVar
 
-<<<<<<< HEAD
-=======
-
->>>>>>> a82bd9c2
 import numpy as np
 
 T = TypeVar('T')
@@ -24,11 +20,6 @@
     array = np.array(map_2D, dtype=object)
     return array[~np.all(np.equal(array, None), axis=1)][:, ~np.all(np.equal(array, None), axis=0)].tolist()
 
-<<<<<<< HEAD
-
-=======
-  
->>>>>>> a82bd9c2
 def offset_to_ring(layout: List[List[T]], orientation : str='y') -> List[List[T]]:
     """ Convert a visually structured offset-style hexagonal layout into a ring-based representation.
 
