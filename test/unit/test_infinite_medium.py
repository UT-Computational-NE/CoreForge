import pytest
from copy import deepcopy
from math import isclose

from numpy.testing import assert_allclose
from mpactpy import RectangularPinMesh, Pin

from coreforge.geometry_elements import InfiniteMedium
import coreforge.openmc_builder as openmc_builder
import coreforge.mpact_builder as mpact_builder
from test.unit.test_materials import air, graphite

@pytest.fixture
def infinite_medium(air):
    return InfiniteMedium(material=air)

@pytest.fixture
def unequal_infinite_medium(graphite):
    return InfiniteMedium(material=graphite)

@pytest.fixture
def infinite_medium_mpact_specs():
    return mpact_builder.InfiniteMedium.Specs(thicknesses = {"X": 8.0, "Y": 8.0})

def test_initialization(infinite_medium):
    geom_element = infinite_medium
    assert geom_element.name == "infinite_medium"
    assert geom_element.material.name == "Air"

def test_equality(infinite_medium, unequal_infinite_medium):
    assert infinite_medium == deepcopy(infinite_medium)
    assert infinite_medium != unequal_infinite_medium

def test_hash(infinite_medium, unequal_infinite_medium):
    assert hash(infinite_medium) == hash(deepcopy(infinite_medium))
    assert hash(infinite_medium) != hash(unequal_infinite_medium)

def test_openmc_builder(infinite_medium):
    geom_element = infinite_medium
    universe = openmc_builder.build(geom_element)
    assert universe.name == "infinite_medium"
    assert len(universe.cells) == 1
    cell = next(iter(universe.cells.values()))
    assert cell.fill.name == "Air"
    assert cell.region is None

<<<<<<< HEAD
def test_mpact_builder(infinite_medium, infinite_medium_mpact_specs, air):

    geom_element = infinite_medium
    specs        = infinite_medium_mpact_specs
    core         = mpact_builder.build(geom_element, specs)
    air          = mpact_builder.build_material(air)

    assert len(core.materials) == 1
    assert air in core.materials

    assert isclose(core.mod_dim['X'], 8.0)
    assert isclose(core.mod_dim['Y'], 8.0)
    assert_allclose(core.mod_dim['Z'], [1.0])

    assert len(core.pins)       == 1
    assert len(core.modules)    == 1
    assert len(core.lattices)   == 1
    assert len(core.assemblies) == 1

    expected_xvals = [8.0]
    expected_yvals = [8.0]
    expected_mats  = [air]

    assert core.pins[0] == Pin(RectangularPinMesh(expected_xvals, expected_yvals, [1.0], [1], [1], [1]), expected_mats)

    specs.divide_into_quadrants = True
    core = mpact_builder.build(geom_element, specs)

    assert isclose(core.mod_dim['X'], 4.0)
    assert isclose(core.mod_dim['Y'], 4.0)
    assert core.lattices[0].nx == 2
    assert core.lattices[0].ny == 2

    pin = {"NW" : core.lattices[0].module_map[0][0].pin_map[0][0],
           "NE" : core.lattices[0].module_map[0][1].pin_map[0][0],
           "SW" : core.lattices[0].module_map[1][0].pin_map[0][0],
           "SE" : core.lattices[0].module_map[1][1].pin_map[0][0]}

    expected_xvals = [4.0]
    expected_yvals = [4.0]

    assert pin["NW"] == Pin(RectangularPinMesh(expected_xvals, expected_yvals, [1.0], [1], [1], [1]), expected_mats)
    assert pin["NE"] == Pin(RectangularPinMesh(expected_xvals, expected_yvals, [1.0], [1], [1], [1]), expected_mats)
    assert pin["SW"] == Pin(RectangularPinMesh(expected_xvals, expected_yvals, [1.0], [1], [1], [1]), expected_mats)
    assert pin["SE"] == Pin(RectangularPinMesh(expected_xvals, expected_yvals, [1.0], [1], [1], [1]), expected_mats)
=======
def test_mpact_builder(infinite_medium):
    geom_element = infinite_medium
    with pytest.raises(NotImplementedError,
        match="No MPACT builder registered for InfiniteMedium infinite_medium"):
        core = mpact_builder.build(geom_element)
>>>>>>> ec5c1f42
<|MERGE_RESOLUTION|>--- conflicted
+++ resolved
@@ -44,8 +44,7 @@
     assert cell.fill.name == "Air"
     assert cell.region is None
 
-<<<<<<< HEAD
-def test_mpact_builder(infinite_medium, infinite_medium_mpact_specs, air):
+def test_mpacts_builder(infinite_medium, infinite_medium_mpact_specs, air):
 
     geom_element = infinite_medium
     specs        = infinite_medium_mpact_specs
@@ -89,11 +88,4 @@
     assert pin["NW"] == Pin(RectangularPinMesh(expected_xvals, expected_yvals, [1.0], [1], [1], [1]), expected_mats)
     assert pin["NE"] == Pin(RectangularPinMesh(expected_xvals, expected_yvals, [1.0], [1], [1], [1]), expected_mats)
     assert pin["SW"] == Pin(RectangularPinMesh(expected_xvals, expected_yvals, [1.0], [1], [1], [1]), expected_mats)
-    assert pin["SE"] == Pin(RectangularPinMesh(expected_xvals, expected_yvals, [1.0], [1], [1], [1]), expected_mats)
-=======
-def test_mpact_builder(infinite_medium):
-    geom_element = infinite_medium
-    with pytest.raises(NotImplementedError,
-        match="No MPACT builder registered for InfiniteMedium infinite_medium"):
-        core = mpact_builder.build(geom_element)
->>>>>>> ec5c1f42
+    assert pin["SE"] == Pin(RectangularPinMesh(expected_xvals, expected_yvals, [1.0], [1], [1], [1]), expected_mats)