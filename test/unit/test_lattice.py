--- conflicted
+++ resolved
@@ -138,10 +138,6 @@
     assert geom_element.orientation == "y"
     assert isclose(geom_element.pitch, 1.0)
     expected_elements = [[p1, p1, p1, p1, p2, p1], [None]]
-<<<<<<< HEAD
-
-=======
->>>>>>> 4be14e3f
     for ring, expected_ring in zip(geom_element.elements, expected_elements):
         assert len(ring) == len(expected_ring)
         for element, expected_element in zip(ring, expected_ring):
